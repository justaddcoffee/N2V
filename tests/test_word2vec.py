import os.path

from unittest import TestCase

from xn2v import CSFGraph
from xn2v.hetnode2vec_tf import N2vGraph
from xn2v.word2vec import ContinuousBagOfWordsWord2Vec


class TestCBOWconstruction(TestCase):
    """Use the test files in test/data/ppismall to construct a CBOW and test that we can get some random walks."""

    def setUp(self):
<<<<<<< HEAD
        # pos_train = 'tests/data/ppismall/pos_train_edges'
        # neg_test = 'tests/data/ppismall/neg_test_edges'
        # neg_train = 'tests/data/ppismall/neg_train_edges'
        # pos_test = 'tests/data/ppismall/pos_test_edges'

=======
        # neg_test = 'data/ppismall/neg_test_edges'
        # neg_train = 'data/ppismall/neg_train_edges'
        # pos_test = 'data/ppismall/pos_test_edges'
>>>>>>> f7ae0bd6
        curdir = os.path.dirname(__file__)
        pos_train = os.path.join(curdir, 'data/ppismall/pos_train_edges')
        pos_train = os.path.abspath(pos_train)

<<<<<<< HEAD
        # build graph
=======
        # read data into CSF graph
>>>>>>> f7ae0bd6
        training_graph = CSFGraph(pos_train)

        # obtain data needed to build model
        worddictionary = training_graph.get_node_to_index_map()
        reverse_worddictionary = training_graph.get_index_to_node_map()

<<<<<<< HEAD
        # initialize n2v object
        p, q, gamma = 1, 1, 1
        use_gamma = False
        self.number_of_nodes_in_training = training_graph.node_count()
        self.n2v_graph = N2vGraph(csf_graph=training_graph, p=p, q=q, gamma=gamma, doxn2v=use_gamma)

        # generate random walks
        self.walk_length = 10
        self.num_walks = 5
        self.walks = self.n2v_graph.simulate_walks(num_walks=self.num_walks, walk_length=self.walk_length)
        # walks is now a list of lists of ints

        # build cbow model
=======
        # generate random walks
        p = 1
        q = 1
        gamma = 1
        use_gamma = False

        self.number_of_nodes_in_training = training_graph.node_count()
        self.n2v_graph = N2vGraph(training_graph, p, q, gamma, use_gamma)
        self.walk_length = 10
        self.num_walks = 5
        self.walks = self.n2v_graph.simulate_walks(self.num_walks, self.walk_length)

        # learn cbow embeddings
>>>>>>> f7ae0bd6
        self.cbow = ContinuousBagOfWordsWord2Vec(self.walks,
                                                 worddictionary=worddictionary,
                                                 reverse_worddictionary=reverse_worddictionary,
                                                 num_steps=100)

<<<<<<< HEAD
        self.cbow.train()

    #def test_number_of_walks_performed(self):
    #    # expected number of walks is num_walks times the number of nodes in the training graph
    #    expected_n_walks = self.num_walks * self.number_of_nodes_in_training
    #    self.assertEqual(expected_n_walks, len(self.walks))
=======
        # make sure that the model train function runs
        self.cbow.train()

    def test_number_of_walks_performed(self):

        # expected number of walks is num_walks times the number of nodes in the training graph
        expected_n_walks = self.num_walks * self.number_of_nodes_in_training
        self.assertEqual(expected_n_walks, len(self.walks))

    def test_get_cbow_batch(self):

        self.assertIsNotNone(self.cbow)

        walk_count = 2
        num_skips = 1
        skip_window = 2
        batch = self.cbow.next_batch_from_list_of_lists(walk_count, num_skips, skip_window)
        self.assertIsNotNone(batch)
>>>>>>> f7ae0bd6
<|MERGE_RESOLUTION|>--- conflicted
+++ resolved
@@ -11,33 +11,15 @@
     """Use the test files in test/data/ppismall to construct a CBOW and test that we can get some random walks."""
 
     def setUp(self):
-<<<<<<< HEAD
-        # pos_train = 'tests/data/ppismall/pos_train_edges'
-        # neg_test = 'tests/data/ppismall/neg_test_edges'
-        # neg_train = 'tests/data/ppismall/neg_train_edges'
-        # pos_test = 'tests/data/ppismall/pos_test_edges'
 
-=======
-        # neg_test = 'data/ppismall/neg_test_edges'
-        # neg_train = 'data/ppismall/neg_train_edges'
-        # pos_test = 'data/ppismall/pos_test_edges'
->>>>>>> f7ae0bd6
         curdir = os.path.dirname(__file__)
         pos_train = os.path.join(curdir, 'data/ppismall/pos_train_edges')
         pos_train = os.path.abspath(pos_train)
-
-<<<<<<< HEAD
-        # build graph
-=======
-        # read data into CSF graph
->>>>>>> f7ae0bd6
         training_graph = CSFGraph(pos_train)
 
         # obtain data needed to build model
         worddictionary = training_graph.get_node_to_index_map()
         reverse_worddictionary = training_graph.get_index_to_node_map()
-
-<<<<<<< HEAD
         # initialize n2v object
         p, q, gamma = 1, 1, 1
         use_gamma = False
@@ -51,50 +33,12 @@
         # walks is now a list of lists of ints
 
         # build cbow model
-=======
-        # generate random walks
-        p = 1
-        q = 1
-        gamma = 1
-        use_gamma = False
-
-        self.number_of_nodes_in_training = training_graph.node_count()
-        self.n2v_graph = N2vGraph(training_graph, p, q, gamma, use_gamma)
-        self.walk_length = 10
-        self.num_walks = 5
-        self.walks = self.n2v_graph.simulate_walks(self.num_walks, self.walk_length)
-
-        # learn cbow embeddings
->>>>>>> f7ae0bd6
         self.cbow = ContinuousBagOfWordsWord2Vec(self.walks,
                                                  worddictionary=worddictionary,
                                                  reverse_worddictionary=reverse_worddictionary,
                                                  num_steps=100)
 
-<<<<<<< HEAD
         self.cbow.train()
 
-    #def test_number_of_walks_performed(self):
-    #    # expected number of walks is num_walks times the number of nodes in the training graph
-    #    expected_n_walks = self.num_walks * self.number_of_nodes_in_training
-    #    self.assertEqual(expected_n_walks, len(self.walks))
-=======
-        # make sure that the model train function runs
-        self.cbow.train()
-
-    def test_number_of_walks_performed(self):
-
-        # expected number of walks is num_walks times the number of nodes in the training graph
-        expected_n_walks = self.num_walks * self.number_of_nodes_in_training
-        self.assertEqual(expected_n_walks, len(self.walks))
-
     def test_get_cbow_batch(self):
-
-        self.assertIsNotNone(self.cbow)
-
-        walk_count = 2
-        num_skips = 1
-        skip_window = 2
-        batch = self.cbow.next_batch_from_list_of_lists(walk_count, num_skips, skip_window)
-        self.assertIsNotNone(batch)
->>>>>>> f7ae0bd6
+        self.assertIsNotNone(self.cbow)