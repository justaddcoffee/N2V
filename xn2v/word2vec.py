--- conflicted
+++ resolved
@@ -1,18 +1,12 @@
 import collections
-<<<<<<< HEAD
 import math
+import numpy as np   # type: ignore
 import random
-
-import numpy as np   # type: ignore
 import tensorflow as tf   # type: ignore
 
 from typing import Dict, List, Optional, Tuple, Union
-
-from xn2v.w2v.cbow_list_batcher import CBOWListBatcher
-=======
 from xn2v import CBOWListBatcher
 from tqdm import trange
->>>>>>> ea627e84
 
 
 class Word2Vec:
@@ -451,32 +445,15 @@
         """
 
         # words for testing; display_step = 2000; eval_step = 2000
-        if display_step is not None and len(self.display_examples) > 0:
+        do_display = self.display_step is not None and len(self.display_examples) > 0
+
+        if do_display:
             for w in self.display_examples:
                 print('{word}: id={index}'.format(word=self.id2word[w], index=w))
 
         x_test = np.array(self.display_examples)
 
-<<<<<<< HEAD
-        # run training for the given number of steps
-        for epoch in range(1, self.num_steps + 1):
-            if self.list_of_lists:
-                walk_count = 2
-                batch_x, batch_y = self.next_batch_from_list_of_lists(walk_count, self.num_skips, self.skip_window)
-            else:
-                batch_x, batch_y = self.next_batch(self.data, self.batch_size, self.num_skips, self.skip_window)
-
-            self.run_optimization(batch_x, batch_y)
-
-            if epoch % display_step == 0 or epoch == 1:
-                loss = self.nce_loss(self.get_embedding(batch_x), batch_y)
-                print('step: {}, loss: {}'.format(epoch, loss))
-
-            # evaluation
-            if self.display is not None and (epoch % self.eval_step == 0 or epoch == 1):
-                print('Evaluation...')
-=======
-        # Run training for the given number of steps.
+        # run training for the given number of steps.
         with trange(1, self.num_steps + 1) as pbar:
             for step in pbar:
                 if self.list_of_lists:
@@ -489,27 +466,26 @@
                 if step % display_step == 0 or step == 1:
                     loss = self.nce_loss(self.get_embedding(batch_x), batch_y)
                     pbar.set_description("step: %i, loss: %f" % (step, loss))
->>>>>>> ea627e84
-
+
+            # Evaluation.
+            if do_display and (step % self.eval_step == 0 or step == 1):
+                print("Evaluation...")
                 sim = self.evaluate(self.get_embedding(x_test)).numpy()
                 print(sim[0])
-
                 for i in range(len(self.display_examples)):
-                    top_k = 8  # number of nearest neighbors
+                    top_k = 8  # number of nearest neighbors.
                     nearest = (-sim[i, :]).argsort()[1:top_k + 1]
                     disp_example = self.id2word[self.display_examples[i]]
-                    log_str = '{} nearest neighbors:'.format(disp_example)
-
+                    log_str = '"%s" nearest neighbors:' % disp_example
                     for k in range(top_k):
-                        log_str = '{} {},'.format(log_str, self.id2word[nearest[k]])
-
+                        log_str = '%s %s,' % (log_str, self.id2word[nearest[k]])
                     print(log_str)
 
         return None
 
 
 class ContinuousBagOfWordsWord2Vec(Word2Vec):
-    """Class to run word2vec using skip grams.
+    """Class to run word2vec using continuous bag of words (cbow).
 
     Attributes:
         word2id: A dictionary where the keys are nodes/words and values are integers that represent those nodes/words.
