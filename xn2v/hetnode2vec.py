import sys

import numpy as np
import random
import logging.handlers
import logging
import os
import time
from collections import defaultdict
from multiprocessing import Pool


from tqdm import tqdm,trange
from logging import handlers

log = logging.getLogger("xn2v.log")

handler = logging.handlers.WatchedFileHandler(
    os.environ.get("LOGFILE", "xn2v.log"))
formatter = logging.Formatter(
    '%(asctime)s - %(levelname)s -%(filename)s:%(lineno)d - %(message)s')
handler.setFormatter(formatter)
log = logging.getLogger()
log.setLevel(logging.INFO)
log.addHandler(handler)
log.addHandler(logging.StreamHandler())


class N2vGraph:
    """
    A class to represent perform random walks on a graph in order to derive the data needed for the node2vec algorithm.
    """

    def __init__(self, csf_graph, p, q, gamma, doxn2v=True):
        """
        Note that the CSF graph is always undirected. It stores two directed edges to represent each undirected edge.
        :param csf_graph: An undirected Compressed Storage Format graph object
        :param p: return parameter
        :param q: In-out parameter
        :param gamma: parameter to jump from one nodetype to another nodetype (only in hetrogeneous graphs)
        :param doxn2v: true if graph is hetrogen. otherwise it is false for homogen. graphs.
        """
        self.g = csf_graph
        self.p = p
        self.q = q
        self.gamma = gamma
        if doxn2v:
            self.__preprocess_transition_probs_xn2v()
        else:
            self.__preprocess_transition_probs()

    def node2vec_walk(self, walk_length, start_node):
        """
        Simulate a random walk starting from start node.
        """
        g = self.g
        alias_nodes = self.alias_nodes
        alias_edges = self.alias_edges

        walk = [start_node]

        while len(walk) < walk_length:
            cur = walk[-1]
            # g returns a sorted list of neighbors
            cur_nbrs = g.neighbors_as_ints(cur)
            if len(cur_nbrs) > 0:
                if len(walk) == 1:
                    walk.append(cur_nbrs[self.alias_draw(
                        alias_nodes[cur][0], alias_nodes[cur][1])])
                else:
                    prev = walk[-2]
                    nxt = cur_nbrs[self.alias_draw(
                        alias_edges[(prev, cur)][0], alias_edges[(prev, cur)][1])]
                    walk.append(nxt)
            else:
                break

        return walk

    def simulate_walks(self, num_walks, walk_length, num_processes=8):
        """Repeatedly simulate random walks from each node.

        Randomly walk on graph and return walk as a list of lists of nodes

        Args:
            num_walks: how many walks for each node
            walk_length: length (how many nodes) for each walk
            num_processes: how many processors to use for parallelization

        Returns:
            List of lists of nodes

        """
        g = self.g
        walks = []

        log.info("Doing random walks")
        with Pool(processes=num_processes) as pool:
            for _ in trange(num_walks):
                nodes = g.nodes_as_integers()
                random.shuffle(nodes)
                for this_walk in pool.starmap(self.node2vec_walk,
                                              [[walk_length, node] for node in nodes]):
                    walks.append(this_walk)
            pool.close()
            pool.join()

        return walks

    def get_alias_edge(self, edge):
        """
        Get the alias edge setup lists for a given edge.
        :param edge:
            edge to be aliased
        :returns [original_edge, [j, q]]
        """
        src = edge[0]
        dst = edge[1]
        g = self.g
        p = self.p
        q = self.q
        unnormalized_probs = []
        for dst_nbr in g.neighbors_as_ints(dst):
            # log.info("neighbour of destination node:{}".format(dst_nbr))
            edge_weight = g.weight_from_ints(dst, dst_nbr)
            if dst_nbr == src:
                unnormalized_probs.append(edge_weight / p)
            elif g.has_edge(dst_nbr, src):
                unnormalized_probs.append(edge_weight)
            else:
                unnormalized_probs.append(edge_weight / q)
        norm_const = sum(unnormalized_probs)
        normalized_probs = [
            float(u_prob) / norm_const for u_prob in unnormalized_probs]
        return [edge, self.__alias_setup(normalized_probs)]

    def _get_alias_node(self, node):
        g = self.g
        unnormalized_probs = [g.weight_from_ints(
            node, nbr) for nbr in g.neighbors_as_ints(node)]
        norm_const = sum(unnormalized_probs)
        normalized_probs = [
            float(u_prob) / norm_const for u_prob in unnormalized_probs]
        return [node, self.__alias_setup(normalized_probs)]

    def __preprocess_transition_probs(self, num_processes=8):
        """
        Preprocessing of transition probabilities for guiding the random walks.
        """
        g = self.g

        log.info("Making alias nodes")
        alias_nodes = {}
        num_nodes = len(g.nodes_as_integers())  # for progress updates
        with Pool(processes=num_processes) as pool:
            for i, [orig_node, alias_node] in enumerate(tqdm(
                pool.imap_unordered(
                    self._get_alias_node, g.nodes_as_integers()),
                total=num_nodes,
                desc="Creating alias nodes"
            )):
                alias_nodes[orig_node] = alias_node
            pool.close()
            pool.join()

        alias_edges = {}

        # Note that g.edges returns two directed edges to represent an undirected edge between any two nodes
        # We do not need to create any additional edges for the random walk as in the Stanford implementation
        log.info("Making alias edges")
        num_edges = len(g.edges())  # for progress updates
        with Pool(processes=num_processes) as pool, tqdm(total=num_edges) as pbar:
            for i, [orig_edge, alias_edge] in enumerate(
                    pool.imap_unordered(self.get_alias_edge, g.edges_as_ints())):
                alias_edges[orig_edge] = alias_edge
                pbar.update(i)
            pool.close()
            pool.join()

        self.alias_nodes = alias_nodes
        self.alias_edges = alias_edges

        return

    def get_alias_edge_xn2v(self, src, dst):
        """
        Get the alias edge setup lists for a given edge.
        """
        g = self.g
        p = self.p
        q = self.q
        # log.info("source node:{}".format(src))
        # log.info("destination node:{}".format(dst))
        dsttype = dst[0]
        # counts for going from current node ("dst") to nodes of a given type (g, p,d)
        dst2count = defaultdict(int)
        dst2prob = defaultdict(float)  # probs calculated from own2count
        total_neighbors = 0
        # No need to explicitly sort, g returns a sorted list
        sorted_neighbors = g.neighbors(dst)
        for nbr in sorted_neighbors:
            nbrtype = nbr[0]
            dst2count[nbrtype] += 1
            total_neighbors += 1
        total_non_own_probability = 0.0
        for n, count in dst2count.items():
            if n == dsttype:
                # we need to count up the other types before we can calculate this!
                continue
            else:
                # owntype is going to a different node type
                dst2prob[n] = float(self.gamma) / float(count)
                total_non_own_probability += dst2prob[n]
        if dst2count[dsttype] == 0:
            dst2prob[dsttype] = 0
        else:
            dst2prob[dsttype] = (
                1 - total_non_own_probability) / float(dst2count[dsttype])
        # Now assign the final unnormalized probs
        unnormalized_probs = np.zeros(total_neighbors)
        i = 0
        for dst_nbr in sorted_neighbors:
            nbrtype = dst_nbr[0]
            prob = dst2prob[nbrtype]
            edge_weight = g.weight(dst, dst_nbr)
            if dst_nbr == src:
                unnormalized_probs[i] = prob * edge_weight / p
            elif g.has_edge(dst_nbr, src):
                unnormalized_probs[i] = prob * edge_weight
            else:
                unnormalized_probs[i] = prob * edge_weight / q
            i += 1
        norm_const = sum(unnormalized_probs)
        normalized_probs = [
            float(u_prob) / norm_const for u_prob in unnormalized_probs]
        return self.__alias_setup(normalized_probs)

    def __preprocess_transition_probs_xn2v(self):
        """
        Preprocessing of transition probabilities for guiding the random walks.
        This version uses gamma to calculate weighted skipping across a heterogeneous network
        """
        starttime = time.time()
        G = self.g

        alias_edges = {}
        alias_nodes = {}
        for node in G.nodes():
            # ASSUMPTION. The type of the node is encoded by its first character, e.g., g42 is a gene
            node_as_int = G.node_to_index_map[node]
            owntype = node[0]
            # counts for going from current node ("own") to nodes of a given type (g, p,d)
            own2count = defaultdict(int)
            own2prob = defaultdict(float)  # probs calculated from own2count
            total_neighbors = 0
            # G returns a sorted list of neighbors of node
            sorted_neighbors = G.neighbors(node)
            for nbr in sorted_neighbors:
                nbrtype = nbr[0]
                own2count[nbrtype] += 1
                total_neighbors += 1
            total_non_own_probability = 0.0
            for n, count in own2count.items():
                if n == owntype:
                    # we need to count up the other types before we can calculate this!
                    continue
                else:
                    # owntype is going to a different node type
                    own2prob[n] = float(self.gamma) / float(count)
                    total_non_own_probability += own2prob[n]
            if own2count[owntype] == 0:
                own2prob[owntype] = 0
            else:
                own2prob[owntype] = (
                    1 - total_non_own_probability) / float(own2count[owntype])
            # Now assign the final unnormalized probs
            unnormalized_probs = np.zeros(total_neighbors)
            i = 0
            for nbr in sorted_neighbors:
                nbrtype = nbr[0]
                prob = own2prob[nbrtype]
                unnormalized_probs[i] = prob * G.weight(node, nbr)
                i += 1
            norm_const = sum(unnormalized_probs)
            # log.info("norm_const {}".format(norm_const))
            normalized_probs = [
                float(u_prob) / norm_const for u_prob in unnormalized_probs]
<<<<<<< HEAD
            alias_nodes[node_as_int] = self.__alias_setup(normalized_probs)
=======
            alias_nodes[node] = self.__alias_setup(normalized_probs)
>>>>>>> 17d17e16
        for edge in G.edges():
            src_as_int = G.node_to_index_map[edge[0]]
            dst_as_int = G.node_to_index_map[edge[1]]
            alias_edges[(src_as_int, dst_as_int)] = self.get_alias_edge_xn2v(edge[0], edge[1])

        self.alias_edges = alias_edges
        self.alias_nodes = alias_nodes
        endtime = time.time()
        duration = endtime - starttime
        log.info(
            "Setup alias probabilities for graph in {:.2f} seconds.".format(duration))
        print(
            "Setup alias probabilities for graph in {:.2f} seconds.".format(duration))

    def retrieve_alias_nodes(self):
        return self.alias_nodes

    def retrieve_alias_edges(self):
        return self.alias_edges

    def __alias_setup(self, probs):
        """
            Compute utility lists for non-uniform sampling from discrete distributions.
            Refer to https://hips.seas.harvard.edu/blog/2013/03/03/the-alias-method-efficient-
            sampling-with-many-discrete-outcomes/ for details
            probs -- the normalized probabilities calculated by , e.g., [0.4 0.28 0.32]
        """
        k = len(probs)
        q = np.zeros(k)
        j = np.zeros(k, dtype=np.int)
        smaller = []
        larger = []
        for kk, prob in enumerate(probs):
            q[kk] = k * prob
            if q[kk] < 1.0:
                smaller.append(kk)
            else:
                larger.append(kk)

        while len(smaller) > 0 and len(larger) > 0:
            small = smaller.pop()
            large = larger.pop()

            j[small] = large
            q[large] = q[large] + q[small] - 1.0
            if q[large] < 1.0:
                smaller.append(large)
            else:
                larger.append(large)
        return j, q

    def alias_draw(self, j, q):
        """
        Draw sample from a non-uniform discrete distribution using alias sampling.
        """

        k = len(j)

        kk = int(np.floor(np.random.rand() * k))
        if np.random.rand() < q[kk]:
            return kk
        else:
            return j[kk]

    def __str__(self):
        """
        summary of the class for printing
        :return:
        """
        return 'Graph'

# def _repr_html_(self):
#    G = self.G
#    if isinstance(G,(nx.MultiDiGraph,nx.MultiGraph)):
#      return self.multigraph_html()

#   html = '<table><caption>Heterogeneous Node2Vec Graph Summary</caption><thead><tr><th>Node A</th>'
#  html += '<th>Node B</th><th>Edge type</th><th>Edge weight</th></tr></thead>'
#  html += "<tbody>"
#  for n,nbrs in G.adj.items():
#      for nbr,eattr in nbrs.items():
#          #wt = eattr['weight']#
#          wt = eattr.get('weight', 0)
#         et = eattr.get('edgetype','n/a')
#         html += '<tr><td>{}</td><td>{}</td><td>{}</td><td>{}</td></tr>'.format(n,nbr,et,wt)
# html += '</tbody></table>'
# return html<|MERGE_RESOLUTION|>--- conflicted
+++ resolved
@@ -285,11 +285,8 @@
             # log.info("norm_const {}".format(norm_const))
             normalized_probs = [
                 float(u_prob) / norm_const for u_prob in unnormalized_probs]
-<<<<<<< HEAD
             alias_nodes[node_as_int] = self.__alias_setup(normalized_probs)
-=======
-            alias_nodes[node] = self.__alias_setup(normalized_probs)
->>>>>>> 17d17e16
+
         for edge in G.edges():
             src_as_int = G.node_to_index_map[edge[0]]
             dst_as_int = G.node_to_index_map[edge[1]]
