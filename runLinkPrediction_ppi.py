--- conflicted
+++ resolved
@@ -100,20 +100,7 @@
 
     if w2v_model == "Skipgram":
         model = SkipGramWord2Vec(walks, worddictionary=worddictionary,
-<<<<<<< HEAD
-                                 reverse_worddictionary=reverse_worddictionary, num_steps=100)
-    elif w2v_model == "CBOW":
-        model = ContinuousBagOfWordsWord2Vec(walks, worddictionary=worddictionary,
-                                             reverse_worddictionary=reverse_worddictionary, num_steps=100)
-    else:
-        raise ValueError('w2v_model must be "CBOW" or "SkipGram"')
-
-    if w2v_model == "Skipgram":
-        model = SkipGramWord2Vec(walks, worddictionary=worddictionary,
-                             reverse_worddictionary=reverse_worddictionary, num_steps=100)
-=======
                              reverse_worddictionary=reverse_worddictionary, num_steps=args.num_steps)
->>>>>>> d3ce6045
     elif w2v_model == "CBOW":
         model = ContinuousBagOfWordsWord2Vec(walks, worddictionary=worddictionary,
                                  reverse_worddictionary=reverse_worddictionary, num_steps=args.num_steps)
